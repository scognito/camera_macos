--- conflicted
+++ resolved
@@ -43,13 +43,10 @@
   /// Resolution of the output video/image
   final PictureResolution resolution;
 
-<<<<<<< HEAD
   /// Turn the light on the device on
   final Tourch toggleTourch;
 
 
-=======
->>>>>>> 89591738
   const CameraMacOSView({
     Key? key,
     this.deviceId,
@@ -64,10 +61,7 @@
     this.resolution = PictureResolution.max,
     this.pictureFormat = PictureFormat.tiff,
     this.videoFormat = VideoFormat.mp4,
-<<<<<<< HEAD
     this.toggleTourch = Tourch.off
-=======
->>>>>>> 89591738
   }) : super(key: key);
 
   @override
@@ -87,17 +81,10 @@
       cameraMacOSMode: widget.cameraMode,
       enableAudio: widget.enableAudio,
       resolution: widget.resolution,
-<<<<<<< HEAD
       videoFormat: widget.videoFormat,
       pictureFormat: widget.pictureFormat,
       toggleTourch: widget.toggleTourch
     ).then((value) {
-=======
-      pictureFormat: widget.pictureFormat,
-      videoFormat: widget.videoFormat,
-    )
-        .then((value) {
->>>>>>> 89591738
       if (value != null) {
         this.arguments = value;
         widget.onCameraInizialized(
@@ -214,10 +201,7 @@
         resolution: widget.resolution,
         pictureFormat: widget.pictureFormat,
         videoFormat: widget.videoFormat,
-<<<<<<< HEAD
         toggleTourch: widget.toggleTourch
-=======
->>>>>>> 89591738
       )
           .then((value) {
         if (value != null) {
@@ -236,7 +220,7 @@
       details.localPosition.dx / maxWidth,
       details.localPosition.dy / maxHeight,
     );
-    CameraMacOS.instance.setFocusPoint(widget.deviceId, newPoint);
+    CameraMacOS.instance.setFocusPoint(newPoint);
   }
 
   @override
