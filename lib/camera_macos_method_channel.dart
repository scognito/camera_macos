import 'dart:async';
import 'package:camera_macos/camera_macos_arguments.dart';
import 'package:camera_macos/camera_macos_device.dart';
import 'package:camera_macos/camera_macos_file.dart';
import 'package:camera_macos/exceptions.dart';
import 'package:flutter/foundation.dart';
import 'package:flutter/services.dart';

import 'camera_macos_platform_interface.dart';

/// An implementation of [CameraMacosPlatform] that uses method channels.
class MethodChannelCameraMacOS extends CameraMacOSPlatform {
  /// The method channel used to interact with the native platform.
  @visibleForTesting
  final methodChannel = const MethodChannel('camera_macos');
  static const EventChannel eventChannel = EventChannel('camera_macos/stream');
  StreamSubscription? events;

  bool methodCallHandlerSet = false;

  bool isRecording = false;
  bool isDestroyed = false;

  Map<String, Function?> registeredCallbacks = {};

  bool get isStreamingImageData => events != null && !events!.isPaused;

  /// Call this method to discover all camera devices.
  @override
  Future<List<CameraMacOSDevice>> listDevices(
      {CameraMacOSDeviceType? deviceType}) async {
    try {
      final Map<String, dynamic>? args =
          await methodChannel.invokeMapMethod<String, dynamic>(
        'listDevices',
        {
          "deviceType": deviceType?.index,
        },
      );
      if (args == null || args["devices"] == null) {
        throw FlutterError("Invalid args: invalid platform response");
      }
      List<Map<String, dynamic>> devicesList = List.from(args["devices"] ?? [])
          .map((e) => Map<String, dynamic>.from(e))
          .toList();
      List<CameraMacOSDevice> devices = [];
      for (Map<String, dynamic> m in devicesList) {
        CameraMacOSDevice device = CameraMacOSDevice.fromMap(m);
        devices.add(device);
      }
      return devices;
    } catch (e) {
      return Future.error(e);
    }
  }

  /// Call this method to initialize camera. If you implement the widget in your widget tree, this method is useless.
  @override
  Future<CameraMacOSArguments?> initialize({
    /// initialize the camera with a video device. If null, the macOS default camera is chosen
    String? deviceId,

    /// initialize the camera with an audio device. If null, the macOS default microphone is chosen
    String? audioDeviceId,

    /// Photo or Video
    required CameraMacOSMode cameraMacOSMode,

    /// format of the output photo
    PictureFormat pictureFormat = PictureFormat.tiff,

    /// format of the output photo
    VideoFormat videoFormat = VideoFormat.mp4,

    /// resolution of the output video/image
    PictureResolution resolution = PictureResolution.max,

    /// Enable Audio Recording
    bool enableAudio = true,

    /// Enable light
    Tourch toggleTourch = Tourch.off,
  }) async {
    try {
      final Map<String, dynamic>? result =
          await methodChannel.invokeMapMethod<String, dynamic>(
        'initialize',
        {
          "deviceId": deviceId,
          "audioDeviceId": audioDeviceId,
          "type": cameraMacOSMode.index,
          "enableAudio": enableAudio,
          'resolution': resolution.name,
          'tourch': toggleTourch.index,
          'pformat': pictureFormat.name,
          'vformat': videoFormat.name
        },
      );
      if (result == null) {
        throw FlutterError("Invalid args: invalid platform response");
      }
      if (result["error"] != null) {
        throw result["error"];
      }
      isDestroyed = false;
      List<Map<String, dynamic>> devicesList =
          List.from(result["devices"] ?? [])
              .map((e) => Map<String, dynamic>.from(e))
              .toList();
      List<CameraMacOSDevice> devices = [];
      for (Map<String, dynamic> m in devicesList) {
        CameraMacOSDevice device = CameraMacOSDevice.fromMap(m);
        devices.add(device);
      }
      return CameraMacOSArguments(
        textureId: result["textureId"],
        size: Size(
          result["size"]?["width"] ?? 0,
          result["size"]?["height"] ?? 0,
        ),
        devices: devices,
      );
    } catch (e) {
      return Future.error(e);
    }
  }

  /// Call this method to take a picture.
  @override
  Future<CameraMacOSFile?> takePicture(
      {PictureFormat format = PictureFormat.tiff,
      PictureResolution resolution = PictureResolution.max}) async {
    try {
      final Map<String, dynamic>? result = await methodChannel
          .invokeMapMethod<String, dynamic>('takePicture',
              {'format': format.name, 'resolution': resolution.name});
      if (result == null) {
        throw FlutterError("Invalid result");
      }
      if (result["error"] != null) {
        throw result["error"];
      } else {
        return CameraMacOSFile(bytes: result["imageData"] as Uint8List?);
      }
    } catch (e) {
      return Future.error(e);
    }
  }

  /// Call this method to start a video recording.
  @override
  Future<bool> startVideoRecording({
    /// Max video duration, expressed in seconds
    double? maxVideoDuration,

    /// Enable audio (this flag overrides the initializion parameter of the same name)
    bool? enableAudio,

    /// A URL location to save the video
    String? url,

    /// Called only when the video has reached the max duration pointed by maxVideoDuration
    Function(CameraMacOSFile?, CameraMacOSException?)? onVideoRecordingFinished,
  }) async {
    try {
      registeredCallbacks["onVideoRecordingFinished"] =
          onVideoRecordingFinished;
      if (!methodCallHandlerSet) {
        methodChannel.setMethodCallHandler(_genericMethodCallHandler);
        methodCallHandlerSet = true;
      }
      final Map<String, dynamic>? result =
          await methodChannel.invokeMapMethod<String, dynamic>(
        'startRecording',
        {
          "maxVideoDuration": maxVideoDuration,
          "url": url,
          "enableAudio": enableAudio,
        },
      );
      if (result == null) {
        throw FlutterError("Invalid result");
      }
      if (result["error"] != null) {
        throw result["error"];
      } else {
        isRecording = true;
        return isRecording;
      }
    } catch (e) {
      isRecording = false;
      return Future.error(e);
    }
  }

  /// Call this method to stop video recording and collect the video data.
  @override
  Future<CameraMacOSFile?> stopVideoRecording() async {
    try {
      final Map<String, dynamic>? result =
          await methodChannel.invokeMapMethod<String, dynamic>('stopRecording');
      if (result == null) {
        throw FlutterError("Invalid result");
      }
      if (result["error"] != null) {
        throw result["error"];
      } else {
        isRecording = false;
        return CameraMacOSFile(
          bytes: result["videoData"] as Uint8List?,
          url: result["url"] as String?,
        );
      }
    } catch (e) {
      isRecording = false;
      return Future.error(e);
    }
  }

  /// Destroy the camera instance
  @override
  Future<bool?> destroy() async {
    try {
      final bool result = await methodChannel.invokeMethod('destroy') ?? false;
      events?.cancel();
      isDestroyed = result;
      isRecording = false;
      return result;
    } catch (e) {
      return Future.error(e);
    }
  }

  Future<void> _genericMethodCallHandler(MethodCall call) async {
    switch (call.method) {
      case "onVideoRecordingFinished":
        isRecording = false;
        if (registeredCallbacks["onVideoRecordingFinished"] != null) {
          dynamic args = call.arguments;
          CameraMacOSFile? result;
          CameraMacOSException? exception;
          if (args is Map) {
            if (args["error"] != null) {
              exception = CameraMacOSException.fromMap(args["error"]);
            }
            result = CameraMacOSFile(
              bytes: args["videoData"] as Uint8List?,
              url: args["url"] as String?,
            );
          }
          registeredCallbacks["onVideoRecordingFinished"]!(result, exception);
        }
        break;
      default:
        break;
    }
  }

<<<<<<< HEAD
  @override
  Future<void> startImageStream(void Function(CameraImageData image) onAvailable) async{
    events = eventChannel
    .receiveBroadcastStream()
    .listen((data){
      onAvailable(
        CameraImageData(
          width: data['width'], 
          height: data['height'], 
          bytesPerRow: data['bytesPerRow'],
          bytes: Uint8List.fromList(data['data'])
        )
      );
    });
=======
  Future<void> startImageStream(
      void Function(CameraImageData image) onAvailable) async {
    events = eventChannel.receiveBroadcastStream().listen(
      (data) {
        onAvailable(
          CameraImageData(
            width: data['width'],
            height: data['height'],
            bytes: Uint8List.fromList(
              data['data'],
            ),
          ),
        );
      },
    );
>>>>>>> 89591738
  }

  @override
  Future<void> stopImageStream() async {
    events?.cancel();
  }

<<<<<<< HEAD
  @override
  Future<void> toggleTourch(Tourch tourch){
    return methodChannel.invokeMethod<void>(
      'toggleTourch',
      <String, dynamic>{
        'tourch': tourch.index,
      },
    );
  }

  @override
  Future<void> setFocusPoint(Offset point) {
    assert(point.dx >= 0 && point.dx <= 1);
    assert(point.dy >= 0 && point.dy <= 1);
=======
  Future<void> setFocusPoint(String? deviceId, Offset? point) {
    assert(point == null || point.dx >= 0 && point.dx <= 1);
    assert(point == null || point.dy >= 0 && point.dy <= 1);
>>>>>>> 89591738

    return methodChannel.invokeMethod<void>(
      'setFocusPoint',
      <String, dynamic>{
<<<<<<< HEAD
        'x': point.dx,
        'y': point.dy,
=======
        'deviceId': deviceId,
        'x': point?.dx,
        'y': point?.dy,
>>>>>>> 89591738
      },
    );
  }
}<|MERGE_RESOLUTION|>--- conflicted
+++ resolved
@@ -256,7 +256,6 @@
     }
   }
 
-<<<<<<< HEAD
   @override
   Future<void> startImageStream(void Function(CameraImageData image) onAvailable) async{
     events = eventChannel
@@ -271,23 +270,6 @@
         )
       );
     });
-=======
-  Future<void> startImageStream(
-      void Function(CameraImageData image) onAvailable) async {
-    events = eventChannel.receiveBroadcastStream().listen(
-      (data) {
-        onAvailable(
-          CameraImageData(
-            width: data['width'],
-            height: data['height'],
-            bytes: Uint8List.fromList(
-              data['data'],
-            ),
-          ),
-        );
-      },
-    );
->>>>>>> 89591738
   }
 
   @override
@@ -295,7 +277,6 @@
     events?.cancel();
   }
 
-<<<<<<< HEAD
   @override
   Future<void> toggleTourch(Tourch tourch){
     return methodChannel.invokeMethod<void>(
@@ -310,23 +291,12 @@
   Future<void> setFocusPoint(Offset point) {
     assert(point.dx >= 0 && point.dx <= 1);
     assert(point.dy >= 0 && point.dy <= 1);
-=======
-  Future<void> setFocusPoint(String? deviceId, Offset? point) {
-    assert(point == null || point.dx >= 0 && point.dx <= 1);
-    assert(point == null || point.dy >= 0 && point.dy <= 1);
->>>>>>> 89591738
 
     return methodChannel.invokeMethod<void>(
       'setFocusPoint',
       <String, dynamic>{
-<<<<<<< HEAD
         'x': point.dx,
         'y': point.dy,
-=======
-        'deviceId': deviceId,
-        'x': point?.dx,
-        'y': point?.dy,
->>>>>>> 89591738
       },
     );
   }
