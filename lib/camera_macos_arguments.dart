import 'dart:typed_data';

import 'package:camera_macos/camera_macos_device.dart';
import 'package:flutter/material.dart';

<<<<<<< HEAD
enum PictureFormat{jpg,jpeg,tiff,bmp,png}
enum VideoFormat{m4v,mov,mp4}
enum Tourch{on,off,auto}

enum CameraMacOSMode {photo,video}
enum PictureResolution{
=======
enum PictureFormat { jpg, jpeg, tiff, bmp, png }

enum VideoFormat { m4v, mov, mp4 }

enum PictureResolution {
>>>>>>> 89591738
  /// 480p (640x480)
  low,

  /// 540p (960x540)
  medium,

  /// 720p (1280x720)
  high,

  /// 1080p (1920x1080)
  veryHigh,

  /// 2160p (3840x2160)
  ultraHigh,

  /// The highest resolution available.
  max,
}

<<<<<<< HEAD
class CameraImageData{
  CameraImageData({
    required this.width,
    required this.height,
    required this.bytesPerRow,
    required this.bytes
  });
=======
class CameraImageData {
  CameraImageData(
      {required this.width, required this.height, required this.bytes});
>>>>>>> 89591738

  final int width;
  final int height;
  final int bytesPerRow;
  final Uint8List bytes;

  @override
  String toString() {
    return {
      'width': width,
      'height': height,
<<<<<<< HEAD
      'bytesPerRow': bytesPerRow
=======
      'size': bytes.length,
>>>>>>> 89591738
    }.toString();
  }
}

class CameraMacOSArguments {
  /// The texture id.
  final int? textureId;

  /// Size of the texture.
  final Size size;

  /// Chosen device
  final List<CameraMacOSDevice>? devices;

  /// Create a [CameraMacOSArguments].
  CameraMacOSArguments({
    this.textureId,
    required this.size,
    this.devices,
  });
}<|MERGE_RESOLUTION|>--- conflicted
+++ resolved
@@ -3,20 +3,14 @@
 import 'package:camera_macos/camera_macos_device.dart';
 import 'package:flutter/material.dart';
 
-<<<<<<< HEAD
-enum PictureFormat{jpg,jpeg,tiff,bmp,png}
-enum VideoFormat{m4v,mov,mp4}
-enum Tourch{on,off,auto}
-
-enum CameraMacOSMode {photo,video}
-enum PictureResolution{
-=======
 enum PictureFormat { jpg, jpeg, tiff, bmp, png }
 
 enum VideoFormat { m4v, mov, mp4 }
 
+enum Tourch{ on, off, auto}
+
+enum CameraMacOSMode { photo, video}
 enum PictureResolution {
->>>>>>> 89591738
   /// 480p (640x480)
   low,
 
@@ -36,7 +30,6 @@
   max,
 }
 
-<<<<<<< HEAD
 class CameraImageData{
   CameraImageData({
     required this.width,
@@ -44,11 +37,6 @@
     required this.bytesPerRow,
     required this.bytes
   });
-=======
-class CameraImageData {
-  CameraImageData(
-      {required this.width, required this.height, required this.bytes});
->>>>>>> 89591738
 
   final int width;
   final int height;
@@ -60,11 +48,7 @@
     return {
       'width': width,
       'height': height,
-<<<<<<< HEAD
       'bytesPerRow': bytesPerRow
-=======
-      'size': bytes.length,
->>>>>>> 89591738
     }.toString();
   }
 }
