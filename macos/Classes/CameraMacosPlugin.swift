--- conflicted
+++ resolved
@@ -157,17 +157,10 @@
         //     capturedVideoDevices = AVCaptureDevice.captureDevices(mediaType: .video)
         // }
 
-<<<<<<< HEAD
         // let deviceId = arguments["deviceType"] as? String;
         // if let newCameraObject = capturedVideoDevices.first(where: { $0.uniqueID == deviceId }) {
         //     let x = arguments["x"] as! Double;
         //     let y = arguments["y"] as! Double;
-=======
-        let deviceId = arguments["deviceId"] as? String;
-        if let newCameraObject = capturedVideoDevices.first(where: { $0.uniqueID == deviceId }) {
-            let x = arguments["x"] as! Double;
-            let y = arguments["y"] as! Double;
->>>>>>> 89591738
 
         //     let focusPoint: CGPoint = .init(x: x, y: y)
         //     if newCameraObject.isFocusPointOfInterestSupported {
